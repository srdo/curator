--- conflicted
+++ resolved
@@ -20,19 +20,6 @@
 package org.apache.curator.framework.recipes.nodes;
 
 import org.apache.curator.framework.CuratorFramework;
-<<<<<<< HEAD
-import org.apache.curator.framework.WatcherRemoveCuratorFramework;
-import org.apache.curator.framework.api.ACLBackgroundPathAndBytesable;
-import org.apache.curator.framework.api.BackgroundCallback;
-import org.apache.curator.framework.api.CreateModable;
-import org.apache.curator.framework.api.CuratorEvent;
-import org.apache.curator.framework.api.CuratorWatcher;
-import org.apache.curator.framework.state.ConnectionState;
-import org.apache.curator.framework.state.ConnectionStateListener;
-import org.apache.curator.utils.PathUtils;
-import org.apache.curator.utils.ThreadUtils;
-=======
->>>>>>> 649e0ba2
 import org.apache.zookeeper.CreateMode;
 
 /**
@@ -49,85 +36,6 @@
 @Deprecated
 public class PersistentEphemeralNode extends PersistentNode
 {
-<<<<<<< HEAD
-    private final AtomicReference<CountDownLatch> initialCreateLatch = new AtomicReference<CountDownLatch>(new CountDownLatch(1));
-    private final Logger log = LoggerFactory.getLogger(getClass());
-    private final WatcherRemoveCuratorFramework client;
-    private final CreateModable<ACLBackgroundPathAndBytesable<String>> createMethod;
-    private final AtomicReference<String> nodePath = new AtomicReference<String>(null);
-    private final String basePath;
-    private final Mode mode;
-    private final AtomicReference<byte[]> data = new AtomicReference<byte[]>();
-    private final AtomicReference<State> state = new AtomicReference<State>(State.LATENT);
-    private final AtomicBoolean authFailure = new AtomicBoolean(false);
-    private final BackgroundCallback backgroundCallback;
-    private final CuratorWatcher watcher = new CuratorWatcher()
-    {
-        @Override
-        public void process(WatchedEvent event) throws Exception
-        {
-            if ( event.getType() == EventType.NodeDeleted )
-            {
-                createNode();
-            }
-            else if ( event.getType() == EventType.NodeDataChanged )
-            {
-                watchNode();
-            }
-        }
-    };
-    private final BackgroundCallback checkExistsCallback = new BackgroundCallback()
-    {
-        @Override
-        public void processResult(CuratorFramework client, CuratorEvent event) throws Exception
-        {
-            if ( event.getResultCode() == KeeperException.Code.NONODE.intValue() )
-            {
-                createNode();
-            }
-        }
-    };
-    private final BackgroundCallback setDataCallback = new BackgroundCallback()
-    {
-
-        @Override
-        public void processResult(CuratorFramework client, CuratorEvent event)
-            throws Exception
-        {
-            //If the result is ok then initialisation is complete (if we're still initialising)
-            //Don't retry on other errors as the only recoverable cases will be connection loss
-            //and the node not existing, both of which are already handled by other watches.
-            if ( event.getResultCode() == KeeperException.Code.OK.intValue() )
-            {
-                //Update is ok, mark initialisation as complete if required.
-                initialisationComplete();
-            }
-        }
-    };
-    private final ConnectionStateListener connectionStateListener = new ConnectionStateListener()
-    {
-        @Override
-        public void stateChanged(CuratorFramework client, ConnectionState newState)
-        {
-            if ( newState == ConnectionState.RECONNECTED )
-            {
-                createNode();
-            }
-        }
-    };
-
-    @VisibleForTesting
-    volatile CountDownLatch debugCreateNodeLatch = null;
-
-    private enum State
-    {
-        LATENT,
-        STARTED,
-        CLOSED
-    }
-
-=======
->>>>>>> 649e0ba2
     /**
      * The mode for node creation
      *
@@ -222,231 +130,6 @@
     @SuppressWarnings("deprecation")
     public PersistentEphemeralNode(CuratorFramework client, Mode mode, String basePath, byte[] initData)
     {
-<<<<<<< HEAD
-        this.client = Preconditions.checkNotNull(client, "client cannot be null").newWatcherRemoveCuratorFramework();
-        this.basePath = PathUtils.validatePath(basePath);
-        this.mode = Preconditions.checkNotNull(mode, "mode cannot be null");
-        final byte[] data = Preconditions.checkNotNull(initData, "data cannot be null");
-
-        backgroundCallback = new BackgroundCallback()
-        {
-            @Override
-            public void processResult(CuratorFramework client, CuratorEvent event) throws Exception
-            {
-                String path = null;
-                boolean nodeExists = false;
-                if ( event.getResultCode() == KeeperException.Code.NODEEXISTS.intValue() )
-                {
-                    path = event.getPath();
-                    nodeExists = true;
-                }
-                else if ( event.getResultCode() == KeeperException.Code.OK.intValue() )
-                {
-                    path = event.getName();
-                }
-                else if ( event.getResultCode() == KeeperException.Code.NOAUTH.intValue() )
-                {
-                    log.warn("Client does not have authorisation to write ephemeral node at path {}", event.getPath());
-                    authFailure.set(true);
-                    return;
-                }
-                if ( path != null )
-                {
-                    authFailure.set(false);
-                    nodePath.set(path);
-                    watchNode();
-
-                    if ( nodeExists )
-                    {
-                        client.setData().inBackground(setDataCallback).forPath(getActualPath(), getData());
-                    }
-                    else
-                    {
-                        initialisationComplete();
-                    }
-                }
-                else
-                {
-                    createNode();
-                }
-            }
-        };
-
-        createMethod = mode.isProtected() ? client.create().creatingParentContainersIfNeeded().withProtection() : client.create().creatingParentContainersIfNeeded();
-        this.data.set(Arrays.copyOf(data, data.length));
-    }
-
-    private void initialisationComplete()
-    {
-        CountDownLatch localLatch = initialCreateLatch.getAndSet(null);
-        if ( localLatch != null )
-        {
-            localLatch.countDown();
-        }
-    }
-
-    /**
-     * You must call start() to initiate the persistent ephemeral node. An attempt to create the node
-     * in the background will be started
-     */
-    public void start()
-    {
-        Preconditions.checkState(state.compareAndSet(State.LATENT, State.STARTED), "Already started");
-
-        client.getConnectionStateListenable().addListener(connectionStateListener);
-        createNode();
-    }
-
-    /**
-     * Block until the either initial node creation initiated by {@link #start()} succeeds or
-     * the timeout elapses.
-     *
-     * @param timeout the maximum time to wait
-     * @param unit    time unit
-     * @return if the node was created before timeout
-     * @throws InterruptedException if the thread is interrupted
-     */
-    public boolean waitForInitialCreate(long timeout, TimeUnit unit) throws InterruptedException
-    {
-        Preconditions.checkState(state.get() == State.STARTED, "Not started");
-
-        CountDownLatch localLatch = initialCreateLatch.get();
-        return (localLatch == null) || localLatch.await(timeout, unit);
-    }
-
-    @Override
-    public void close() throws IOException
-    {
-        if ( !state.compareAndSet(State.STARTED, State.CLOSED) )
-        {
-            return;
-        }
-
-        client.getConnectionStateListenable().removeListener(connectionStateListener);
-
-        try
-        {
-            deleteNode();
-        }
-        catch ( Exception e )
-        {
-            ThreadUtils.checkInterrupted(e);
-            throw new IOException(e);
-        }
-
-        client.removeWatchers();
-    }
-
-    /**
-     * Returns the currently set path or null if the node does not exist
-     *
-     * @return node path or null
-     */
-    public String getActualPath()
-    {
-        return nodePath.get();
-    }
-
-    /**
-     * Set data that ephemeral node should set in ZK also writes the data to the node
-     *
-     * @param data new data value
-     * @throws Exception errors
-     */
-    public void setData(byte[] data) throws Exception
-    {
-        data = Preconditions.checkNotNull(data, "data cannot be null");
-        this.data.set(Arrays.copyOf(data, data.length));
-        if ( isActive() )
-        {
-            client.setData().inBackground().forPath(getActualPath(), getData());
-        }
-    }
-
-    /**
-     * Return the current value of our data
-     *
-     * @return our data
-     */
-    public byte[] getData()
-    {
-        return this.data.get();
-    }
-
-    private void deleteNode() throws Exception
-    {
-        String localNodePath = nodePath.getAndSet(null);
-        if ( localNodePath != null )
-        {
-            try
-            {
-                client.delete().guaranteed().forPath(localNodePath);
-            }
-            catch ( KeeperException.NoNodeException ignore )
-            {
-                // ignore
-            }
-        }
-    }
-
-    private void createNode()
-    {
-        if ( !isActive() )
-        {
-            return;
-        }
-
-        if ( debugCreateNodeLatch != null )
-        {
-            try
-            {
-                debugCreateNodeLatch.await();
-            }
-            catch ( InterruptedException e )
-            {
-                Thread.currentThread().interrupt();
-                return;
-            }
-        }
-
-        try
-        {
-            String existingPath = nodePath.get();
-            String createPath = (existingPath != null && !mode.isProtected()) ? existingPath : basePath;
-            createMethod.withMode(mode.getCreateMode(existingPath != null)).inBackground(backgroundCallback).forPath(createPath, data.get());
-        }
-        catch ( Exception e )
-        {
-            ThreadUtils.checkInterrupted(e);
-            throw new RuntimeException("Creating node. BasePath: " + basePath, e);  // should never happen unless there's a programming error - so throw RuntimeException
-        }
-    }
-
-    private void watchNode() throws Exception
-    {
-        if ( !isActive() )
-        {
-            return;
-        }
-
-        String localNodePath = nodePath.get();
-        if ( localNodePath != null )
-        {
-            client.checkExists().usingWatcher(watcher).inBackground(checkExistsCallback).forPath(localNodePath);
-        }
-    }
-
-    private boolean isActive()
-    {
-        return (state.get() == State.STARTED);
-    }
-
-    @VisibleForTesting
-    boolean isAuthFailure()
-    {
-        return authFailure.get();
-=======
         super(client, mode.getCreateMode(false), mode.isProtected(), basePath, initData);
->>>>>>> 649e0ba2
     }
 }
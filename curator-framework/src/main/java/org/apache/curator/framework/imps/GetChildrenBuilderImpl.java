--- conflicted
+++ resolved
@@ -42,7 +42,7 @@
     private final CuratorFrameworkImpl client;
     private Watching watching;
     private Backgrounding backgrounding;
-    private Stat responseStat;
+    private Stat                                    responseStat;
 
     GetChildrenBuilderImpl(CuratorFrameworkImpl client)
     {
@@ -173,13 +173,9 @@
                     {
                         strings = Lists.newArrayList();
                     }
-                    CuratorEventImpl event = new CuratorEventImpl(client, CuratorEventType.CHILDREN, rc, path, null, o, stat, null, strings, null, null);
+                    CuratorEventImpl event = new CuratorEventImpl(client, CuratorEventType.CHILDREN, rc, path, null, o, stat, null, strings, null, null, null);
                     client.processBackgroundOperation(operationAndData, event);
                 }
-<<<<<<< HEAD
-                CuratorEventImpl event = new CuratorEventImpl(client, CuratorEventType.CHILDREN, rc, path, null, o, stat, null, strings, null, null, null);
-                client.processBackgroundOperation(operationAndData, event);
-=======
             };
             if ( watching.isWatched() )
             {
@@ -187,17 +183,12 @@
             }
             else
             {
-                client.getZooKeeper().getChildren(operationAndData.getData(), watching.getWatcher(), callback, backgrounding.getContext());
->>>>>>> 84996801
+                client.getZooKeeper().getChildren(operationAndData.getData(), watching.getWatcher(client, operationAndData.getData()), callback, backgrounding.getContext());
             }
         }
         catch ( Throwable e )
         {
-<<<<<<< HEAD
-            client.getZooKeeper().getChildren(operationAndData.getData(), watching.getWatcher(client, operationAndData.getData()), callback, backgrounding.getContext());
-=======
             backgrounding.checkError(e);
->>>>>>> 84996801
         }
     }
 
